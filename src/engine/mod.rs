--- conflicted
+++ resolved
@@ -2,11 +2,7 @@
 
 mod app;
 mod state;
-<<<<<<< HEAD
-mod tasks;
 mod config;
-=======
->>>>>>> a219b14d
 
 pub use self::app::{Application, ApplicationBuilder};
 pub use self::state::{State, StateMachine, Trans};
