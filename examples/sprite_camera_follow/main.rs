use amethyst::{
    assets::{AssetStorage, Handle, Loader, Processor},
    core::{Named, Parent, Transform, TransformBundle},
    ecs::{
        Component, Entity, Join, NullStorage, Read, ReadExpect, ReadStorage, System, SystemData,
        World, WorldExt, WriteStorage,
    },
    input::{is_close_requested, is_key_down, InputBundle, InputHandler, StringBindings},
    prelude::*,
    renderer::{
        pass::DrawFlat2DTransparentDesc, sprite_visibility::SpriteVisibilitySortingSystem,
        types::DefaultBackend, Camera, Factory, Format, GraphBuilder, GraphCreator, ImageFormat,
        Kind, RenderGroupDesc, RenderingSystem, SpriteRender, SpriteSheet, SpriteSheetFormat,
        SubpassBuilder, Texture, Transparent,
    },
    utils::application_root_dir,
    window::{ScreenDimensions, Window, WindowBundle},
    winit,
};

#[derive(Default)]
struct Player;

impl Component for Player {
    type Storage = NullStorage<Self>;
}

struct MovementSystem;

impl<'s> System<'s> for MovementSystem {
    type SystemData = (
        ReadStorage<'s, Player>,
        WriteStorage<'s, Transform>,
        Read<'s, InputHandler<StringBindings>>,
    );

    fn run(&mut self, (players, mut transforms, input): Self::SystemData) {
        let x_move = input.axis_value("entity_x").unwrap();
        let y_move = input.axis_value("entity_y").unwrap();

        for (_, transform) in (&players, &mut transforms).join() {
            transform.prepend_translation_x(x_move as f32 * 5.0);
            transform.prepend_translation_y(y_move as f32 * 5.0);
            // println!("Player = {:?}", transform);
        }
    }
}

fn load_sprite_sheet(world: &mut World, png_path: &str, ron_path: &str) -> Handle<SpriteSheet> {
    let texture_handle = {
        let loader = world.read_resource::<Loader>();
        let texture_storage = world.read_resource::<AssetStorage<Texture>>();
        loader.load(png_path, ImageFormat::default(), (), &texture_storage)
    };
    let loader = world.read_resource::<Loader>();
    let sprite_sheet_store = world.read_resource::<AssetStorage<SpriteSheet>>();
    loader.load(
        ron_path,
        SpriteSheetFormat(texture_handle),
        (),
        &sprite_sheet_store,
    )
}

// Initialize a background
fn init_background_sprite(world: &mut World, sprite_sheet: &Handle<SpriteSheet>) -> Entity {
    let mut transform = Transform::default();
    transform.set_translation_z(-10.0);
    let sprite = SpriteRender {
        sprite_sheet: sprite_sheet.clone(),
        sprite_number: 0,
    };
    world
        .create_entity()
        .with(transform)
        .with(sprite)
        .named("background")
        .with(Transparent)
        .build()
}

// Initialize a sprite as a reference point at a fixed location
fn init_reference_sprite(world: &mut World, sprite_sheet: &Handle<SpriteSheet>) -> Entity {
    let mut transform = Transform::default();
    transform.set_translation_xyz(0.0, 0.0, 0.0);
    let sprite = SpriteRender {
        sprite_sheet: sprite_sheet.clone(),
        sprite_number: 0,
    };
    world
        .create_entity()
        .with(transform)
        .with(sprite)
        .with(Transparent)
        .named("reference")
        .build()
}

// Initialize a sprite as a reference point
fn init_screen_reference_sprite(world: &mut World, sprite_sheet: &Handle<SpriteSheet>) -> Entity {
    let mut transform = Transform::default();
    transform.set_translation_xyz(-250.0, -245.0, -11.0);
    let sprite = SpriteRender {
        sprite_sheet: sprite_sheet.clone(),
        sprite_number: 0,
    };
    world
        .create_entity()
        .with(transform)
        .with(sprite)
        .with(Transparent)
        .named("screen_reference")
        .build()
}

fn init_player(world: &mut World, sprite_sheet: &Handle<SpriteSheet>) -> Entity {
    let mut transform = Transform::default();
    transform.set_translation_xyz(0.0, 0.0, -3.0);
    let sprite = SpriteRender {
        sprite_sheet: sprite_sheet.clone(),
        sprite_number: 1,
    };
    world
        .create_entity()
        .with(transform)
        .with(Player)
        .with(sprite)
        .with(Transparent)
        .named("player")
        .build()
}

fn initialise_camera(world: &mut World, parent: Entity) -> Entity {
    let (width, height) = {
        let dim = world.read_resource::<ScreenDimensions>();
        (dim.width(), dim.height())
    };
    //println!("Init camera with dimensions: {}x{}", width, height);

    let mut camera_transform = Transform::default();
    camera_transform.set_translation_z(5.0);

    world
        .create_entity()
        .with(camera_transform)
        .with(Parent { entity: parent })
        .with(Camera::standard_2d(width, height))
        .named("camera")
        .build()
}

struct Example;

impl SimpleState for Example {
    fn on_start(&mut self, data: StateData<'_, GameData<'_, '_>>) {
        let world = data.world;
        world.register::<Named>();

        let circle_sprite_sheet_handle =
            load_sprite_sheet(world, "Circle_Spritesheet.png", "Circle_Spritesheet.ron");
        let background_sprite_sheet_handle =
            load_sprite_sheet(world, "Background.png", "Background.ron");

        let _background = init_background_sprite(world, &background_sprite_sheet_handle);
        let _reference = init_reference_sprite(world, &circle_sprite_sheet_handle);
        let player = init_player(world, &circle_sprite_sheet_handle);
        let _camera = initialise_camera(world, player);
        let _reference_screen = init_screen_reference_sprite(world, &circle_sprite_sheet_handle);
    }

    fn handle_event(
        &mut self,
        data: StateData<'_, GameData<'_, '_>>,
        event: StateEvent,
    ) -> SimpleTrans {
        let StateData { world, .. } = data;
        if let StateEvent::Window(event) = &event {
            if is_close_requested(&event) || is_key_down(&event, winit::VirtualKeyCode::Escape) {
                Trans::Quit
            } else if is_key_down(&event, winit::VirtualKeyCode::Space) {
                world.exec(
                    |(named, transforms): (ReadStorage<Named>, ReadStorage<Transform>)| {
                        for (name, transform) in (&named, &transforms).join() {
                            println!("{} => {:?}", name.name, transform.translation());
                        }
                    },
                );
                Trans::None
            } else {
                Trans::None
            }
        } else {
            Trans::None
        }
    }
}

fn main() -> amethyst::Result<()> {
    amethyst::Logger::from_config(Default::default())
        .level_for("amethyst_assets", log::LevelFilter::Debug)
        .start();

    let app_root = application_root_dir()?;
    let assets_directory = app_root.join("examples/sprite_camera_follow/assets");
    let display_config_path = app_root.join("examples/sprite_camera_follow/config/display.ron");

    let mut world = World::new();

    let game_data = GameDataBuilder::default()
        .with_bundle(
<<<<<<< HEAD
            &mut world,
            WindowBundle::from_config_path(display_config_path),
        )?
        .with_bundle(&mut world, TransformBundle::new())?
        .with_bundle(
            &mut world,
            InputBundle::<StringBindings>::new()
                .with_bindings_from_file(assets_directory.join("input.ron"))?,
=======
            InputBundle::<StringBindings>::new().with_bindings_from_file(
                app_root.join("examples/sprite_camera_follow/config/input.ron"),
            )?,
>>>>>>> 9709f4fd
        )?
        .with(MovementSystem, "movement", &[])
        .with(
            Processor::<SpriteSheet>::new(),
            "sprite_sheet_processor",
            &[],
        )
        .with(
            SpriteVisibilitySortingSystem::new(),
            "sprite_visibility_system",
            &["transform_system"],
        )
        .with_thread_local(RenderingSystem::<DefaultBackend, _>::new(
            ExampleGraph::default(),
        ));

    let mut game = Application::build(assets_directory, Example, world)?.build(game_data)?;
    game.run();
    Ok(())
}

#[derive(Default)]
struct ExampleGraph {
    dimensions: Option<ScreenDimensions>,
    surface_format: Option<Format>,
    dirty: bool,
}

#[allow(clippy::map_clone)]
impl GraphCreator<DefaultBackend> for ExampleGraph {
    fn rebuild(&mut self, world: &World) -> bool {
        // Rebuild when dimensions change, but wait until at least two frames have the same.
        let new_dimensions = world.try_fetch::<ScreenDimensions>();
        use std::ops::Deref;
        if self.dimensions.as_ref() != new_dimensions.as_ref().map(|d| d.deref()) {
            self.dirty = true;
            self.dimensions = new_dimensions.map(|d| (*d).clone());
            return false;
        }
        self.dirty
    }

    fn builder(
        &mut self,
        factory: &mut Factory<DefaultBackend>,
        world: &World,
    ) -> GraphBuilder<DefaultBackend, World> {
        use amethyst::renderer::rendy::{
            graph::present::PresentNode,
            hal::command::{ClearDepthStencil, ClearValue},
        };

        self.dirty = false;

        let window = <ReadExpect<'_, Window>>::fetch(world);
        let surface = factory.create_surface(&window);
        // cache surface format to speed things up
        let surface_format = *self
            .surface_format
            .get_or_insert_with(|| factory.get_surface_format(&surface));
        let dimensions = self.dimensions.as_ref().unwrap();
        let window_kind = Kind::D2(dimensions.width() as u32, dimensions.height() as u32, 1, 1);

        let mut graph_builder = GraphBuilder::new();
        let color = graph_builder.create_image(
            window_kind,
            1,
            surface_format,
            Some(ClearValue::Color([0.34, 0.36, 0.52, 1.0].into())),
        );

        let depth = graph_builder.create_image(
            window_kind,
            1,
            Format::D32Sfloat,
            Some(ClearValue::DepthStencil(ClearDepthStencil(1.0, 0))),
        );

        let sprite = graph_builder.add_node(
            SubpassBuilder::new()
                .with_group(DrawFlat2DTransparentDesc::new().builder())
                .with_color(color)
                .with_depth_stencil(depth)
                .into_pass(),
        );

        let _present = graph_builder
            .add_node(PresentNode::builder(factory, surface, color).with_dependency(sprite));

        graph_builder
    }
}<|MERGE_RESOLUTION|>--- conflicted
+++ resolved
@@ -208,20 +208,15 @@
 
     let game_data = GameDataBuilder::default()
         .with_bundle(
-<<<<<<< HEAD
             &mut world,
             WindowBundle::from_config_path(display_config_path),
         )?
         .with_bundle(&mut world, TransformBundle::new())?
         .with_bundle(
             &mut world,
-            InputBundle::<StringBindings>::new()
-                .with_bindings_from_file(assets_directory.join("input.ron"))?,
-=======
             InputBundle::<StringBindings>::new().with_bindings_from_file(
                 app_root.join("examples/sprite_camera_follow/config/input.ron"),
             )?,
->>>>>>> 9709f4fd
         )?
         .with(MovementSystem, "movement", &[])
         .with(
