//! This implementation of the Amethyst Renderer utilizes the `rendy` crate, built on top of
//! `gfx-hal` to provide the building blocks for a AAA configurable rendering graph-based pipeline.
//!
//! As a general overview, this crate can be broken down as follows:
//!
//! ### Core
//!
//! ### Submodules
//!
//! ### Passes
//! * [pass::flat2d::DrawFlat2DDesc]
//! * [pass::flat2d::DrawFlat2DTransparentDesc]
//! * [pass::pbr::DrawPbrDesc]
//! * [pass::flat::DrawFlatDesc]
//! * [pass::shaded::DrawShadedDesc]
//! * [pass::skybox::DrawSkyboxDesc]
//! * [pass::debug_lines::DrawDebugLinesDesc]
//!
//! ## Systems
//! * [system::RenderingSystem]
//! * [visibility::VisibilitySortingSystem]
//! * [sprite_visibility::SpriteVisibilitySortingSystem]
//!
//! ## Components
//! * [camera::Camera]
//! * [sprite_visibility::SpriteVisibility]
//! * [visibility::Visibility]
//! * [visibility::BoundingSphere]
//! * [debug_drawing::DebugLinesComponent]
//! * [light::Light]
//! * [resources::Tint]
//! * [skinning::JointTransforms]
//! * [sprite::SpriteRender]

#![allow(dead_code)]
#![allow(unused_variables)]
#![deny(missing_docs)]
#![deny(missing_debug_implementations)]

#[macro_use]
extern crate amethyst_derive;

#[macro_use]
extern crate shred_derive;

#[macro_use]
mod macros;

#[doc(inline)]
pub use palette;
#[doc(inline)]
pub use rendy;

pub mod pass;

pub mod batch;
pub mod camera;
pub mod debug_drawing;
pub mod error;
pub mod formats;
pub mod light;
pub mod mtl;
pub mod pipeline;
pub mod resources;
pub mod serde_shim;
pub mod shape;
pub mod skinning;
pub mod sprite;
pub mod sprite_visibility;
pub mod submodules;
pub mod system;
pub mod transparent;
pub mod types;
pub mod visibility;

pub mod pod;
pub mod util;

#[cfg(feature = "test-support")]
mod render_test_bundle;

<<<<<<< HEAD
#[doc(inline)]
pub use crate::{
    camera::Camera,
    formats::{
        mesh::MeshPrefab,
        texture::{ImageFormat, TexturePrefab},
    },
    mtl::{Material, MaterialDefaults},
    sprite::{Sprite, SpriteRender, SpriteSheet, SpriteSheetFormat},
    system::{GraphCreator, RenderingSystem},
    transparent::Transparent,
    types::{Backend, Mesh, Texture},
    util::{simple_shader_set, ChangeDetection},
=======
pub use camera::{ActiveCamera, Camera};
pub use formats::{
    mesh::MeshPrefab,
    texture::{ImageFormat, TexturePrefab},
>>>>>>> a6d0418e
};

#[cfg(feature = "test-support")]
pub use render_test_bundle::{RenderEmptyBundle, RenderTestBundle};

pub use rendy::{
    factory::Factory,
    graph::{
        render::{RenderGroupDesc, SubpassBuilder},
        GraphBuilder,
    },
    hal::{format::Format, image::Kind},
};

pub mod loaders {
    //! Loaders re-exported from `rendy` for loading the most common image types as textures.

    pub use rendy::texture::palette::{load_from_linear_rgba, load_from_srgb, load_from_srgba};
}<|MERGE_RESOLUTION|>--- conflicted
+++ resolved
@@ -79,10 +79,9 @@
 #[cfg(feature = "test-support")]
 mod render_test_bundle;
 
-<<<<<<< HEAD
 #[doc(inline)]
 pub use crate::{
-    camera::Camera,
+    camera::{ActiveCamera, Camera},
     formats::{
         mesh::MeshPrefab,
         texture::{ImageFormat, TexturePrefab},
@@ -93,12 +92,6 @@
     transparent::Transparent,
     types::{Backend, Mesh, Texture},
     util::{simple_shader_set, ChangeDetection},
-=======
-pub use camera::{ActiveCamera, Camera};
-pub use formats::{
-    mesh::MeshPrefab,
-    texture::{ImageFormat, TexturePrefab},
->>>>>>> a6d0418e
 };
 
 #[cfg(feature = "test-support")]
